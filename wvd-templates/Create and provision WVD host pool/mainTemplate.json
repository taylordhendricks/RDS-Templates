{
    "$schema": "https://schema.management.azure.com/schemas/2015-01-01/deploymentTemplate.json#",
    "contentVersion": "1.0.0.0",
    "parameters": {
        "_artifactsLocation": {
            "type": "string",
            "metadata": {
                "description": "The base URI where artifacts required by this template are located."
            },
            "defaultValue": "https://raw.githubusercontent.com/Azure/RDS-Templates/master/wvd-templates/"
        },
        "_artifactsLocationSasToken": {
            "type": "securestring",
            "metadata": {
                "description": "The sasToken required to access _artifactsLocation when they're located in a storage account with private access."
            },
            "defaultValue": ""
        },
        "rdshImageSource": {
            "type": "string",
            "metadata": {
                "description": "Select the image source for the session host vms. VMs from a Gallery image will be created with Managed Disks."
            },
            "defaultValue": "Gallery",
            "allowedValues": [
                "CustomVHD",
                "CustomImage",
                "Gallery"
            ]
        },
        "vmImageVhdUri": {
            "type": "string",
            "metadata": {
                "description": "(Required when rdshImageSource = CustomVHD) URI of the sysprepped image vhd file to be used to create the session host VMs. For example, https://rdsstorage.blob.core.windows.net/vhds/sessionhostimage.vhd"
            },
            "defaultValue": ""
        },
        "rdshGalleryImageSKU": {
            "type": "string",
            "metadata": {
                "description": "(Required when rdshImageSource = Gallery) Gallery image SKU."
            },
            "allowedValues": [
                "Windows-10-Enterprise-multi-session-with-Office-365-ProPlus",
                "Windows-10-Enterprise-multi-session",
                "Windows-10-Enterprise-1903",
                "2016-Datacenter"
            ],
            "defaultValue": "Windows-10-Enterprise-multi-session-with-Office-365-ProPlus"
        },
        "rdshCustomImageSourceName": {
            "type": "string",
            "defaultValue": "",
            "metadata": {
                "description": "(Required when rdshImageSource = CustomImage) Name of the managed disk."
            }
        },
        "rdshCustomImageSourceResourceGroup": {
            "type": "string",
            "defaultValue": "",
            "metadata": {
                "description": "(Required when rdshImageSource = CustomImage) Resource group name for the managed disk, if you choose to provide one."
            }
        },
        "rdshNamePrefix": {
            "type": "string",
            "metadata": {
                "description": "This prefix will be used in combination with the VM number to create the VM name. If using 'rdsh' as the prefix, VMs would be named 'rdsh-0', 'rdsh-1', etc. You should use a unique prefix to reduce name collisions in Active Directory."
            },
            "defaultValue": "[take(toLower(resourceGroup().name), 10)]"
        },
        "rdshNumberOfInstances": {
            "type": "int",
            "metadata": {
                "description": "Number of session hosts that will be created and added to the hostpool."
            }
        },
        "rdshVMDiskType": {
            "type": "string",
            "allowedValues": [
                "Premium_LRS",
                "StandardSSD_LRS",
                "Standard_LRS"
            ],
            "metadata": {
                "description": "The VM disk type for the VM: Premium_LRS (Default), Standard_LRS or StandardSSD_LRS."
            },
            "defaultValue": "Premium_LRS"
        },
        "rdshVmSize": {
            "type": "string",
            "metadata": {
                "description": "The size of the session host VMs."
            },
            "defaultValue": "Standard_D4s_v3"
        },
        "enableAcceleratedNetworking": {
            "type": "bool",
            "metadata": {
                "description": "Enables Accelerated Networking feature, notice that VM size must support it, this is supported in most of general purpose and compute-optimized instances with 2 or more vCPUs, on instances that supports hyperthreading it is required minimum of 4 vCPUs."
            },
            "defaultValue": false
        },
        "domainToJoin": {
            "type": "string",
            "metadata": {
                "description": "FQDN of the AD Domain to which session host VMs are going to be joined. For example, 'contoso.com'."
            }
        },
        "existingDomainUPN": {
            "type": "string",
            "metadata": {
                "description": "A username in the domain that has privileges to join the session hosts to the domain. For example, 'user1@contoso.com'."
            }
        },
        "existingDomainPassword": {
            "type": "securestring",
            "metadata": {
                "description": "The password that corresponds to the existing domain username."
            }
        },
        "ouPath": {
            "type": "string",
            "defaultValue": "",
            "metadata": {
                "description": "(Optional) Specifiy an organizational unit (OU) to place the new virtual machines when joining the domain. If you do not have a specific OU to place the virtual machines, leave it blank. Example OU: 'OU=testOU;DC=domain;DC=Domain;DC=com'"
            }
        },
        "existingVnetName": {
            "type": "string",
            "metadata": {
                "description": "The name of the virtual network the VMs will be connected to."
            }
        },
        "newOrExistingVnet": {
            "type": "string",
            "defaultValue": "existing",
            "allowedValues": [
                "existing"
            ],
            "metadata": {
                "description": "Only existing vnets are allowed. This parameter ensures validation for Azure Marketplace offering."
            }
        },
        "existingSubnetName": {
            "type": "string",
            "metadata": {
                "description": "The subnet the VMs will be placed in."
            }
        },
        "virtualNetworkResourceGroupName": {
            "type": "string",
            "metadata": {
                "description": "The resource group containing the existing virtual network."
            }
        },
        "rdBrokerURL": {
            "type": "string",
            "metadata": {
                "description": "The Broker URL of the Windows Virtual Desktop deployment the session hosts will be connected to."
            },
            "defaultValue": "https://rdbroker.wvd.microsoft.com"
        },
        "existingTenantGroupName": {
            "type": "string",
            "metadata": {
                "description": "The name of the tenant group in the Windows Virtual Desktop deployment"
            },
            "defaultValue": "Default Tenant Group"
        },
        "existingTenantName": {
            "type": "string",
            "metadata": {
                "description": "The name of the tenant in the Windows Virtual Desktop deployment."
            }
        },
        "hostPoolName": {
            "type": "string",
            "metadata": {
                "description": "The name of the hostpool to be created in the RDS Tenant."
            }
        },
        "serviceMetadataLocation": {
            "type": "string",
            "metadata": {
                "description": "Windows Virtual Desktop stores information that is global in nature. Select the location you would like the service metadata to be stored. See https://aka.ms/wvdgeo for more information."
            },
            "allowedValues": [
                "United-States"
            ],
            "defaultValue": "United-States"
        },
        "enablePersistentDesktop": {
            "type": "bool",
            "metadata": {
                "description": "Set this parameter to true if you would like to enable Persistent Desktop experience. Defaults to false."
            },
            "defaultValue": false
        },
        "defaultDesktopUsers": {
            "type": "string",
            "metadata": {
                "description": "Provide a comma separated list of users you would like to assign to access the desktop for this host pool. Example: user1@contoso.com,user2@contoso.com,user3@contoso.com "
            },
            "defaultValue": ""
        },
        "tenantAdminUpnOrApplicationId": {
            "type": "string",
            "metadata": {
                "description": "The template will fail if you enter a user account that requires MFA or an application that is secured by a certificate. The UPN or ApplicationId must be an RDS Owner in the Windows Virtual Desktop Tenant to create the hostpool or an RDS Owner of the host pool to provision the host pool with additional VMs."
            }
        },
        "tenantAdminPassword": {
            "type": "securestring",
            "metadata": {
                "description": "The password that corresponds to the tenant admin UPN."
            }
        },
        "isServicePrincipal": {
            "type": "bool",
            "defaultValue": false,
            "metadata": {
                "description": "The boolean value indicating if the credentials are for a service principal."
            }
        },
        "aadTenantId": {
            "type": "string",
            "defaultValue": "",
            "metadata": {
                "description": "(Required when isServicePrincipal = True) This value identifies the Azure AD tenant of the service principal."
            }
        },
        "location": {
            "type": "string",
            "defaultValue": "[resourceGroup().location]",
            "metadata": {
                "description": "(Required for Azure Marketplace.) Leave as is, unless you would like to not use a location that is different from the location of the resouce group."
            }
        }
    },
    "variables": {
        "rdshPrefix": "[concat(parameters('rdshNamePrefix'), '-')]",
        "existingDomainUsername": "[first(split(parameters('existingDomainUPN'), '@'))]",
        "subnet-id": "[resourceId(parameters('virtualNetworkResourceGroupName'), 'Microsoft.Network/virtualNetworks/subnets', parameters('existingVnetName'), parameters('existingSubnetName'))]",
        "existingTenantName": "[replace(parameters('existingTenantName'), '\"', '')]",
        "hostPoolName": "[replace(parameters('hostPoolName'), '\"', '')]",
        "hostPoolFriendlyName": "[variables('hostPoolName')]",
        "hostPoolDescription": "Created through ARM template",
        "registrationExpirationHours": "48",
        "rdshVmNamesOutput": {
            "copy": [
                {
                    "name": "rdshVmNamesCopy",
                    "count": "[parameters('rdshNumberOfInstances')]",
                    "input": {
                        "name": "[concat(variables('rdshPrefix'), copyIndex('rdshVmNamesCopy'))]"
                    }
                }
            ]
        },
<<<<<<< HEAD
        "galleryImage": {
            "Windows-10-Enterprise-multi-session-with-Office-365-ProPlus": {
                "publisher": "MicrosoftWindowsDesktop",
                "offer": "office-365",
                "sku": "1903-evd-o365pp",
                "version": "latest"
            },
            "Windows-10-Enterprise-multi-session": {
                "publisher": "MicrosoftWindowsDesktop",
                "offer": "Windows-10",
                "sku": "19h1-evd",
                "version": "latest"
            },
            "Windows-10-Enterprise-1903": {
                "publisher": "MicrosoftWindowsDesktop",
                "offer": "Windows-10",
                "sku": "19h1-ent",
                "version": "latest"
            },
            "2016-Datacenter": {
                "publisher": "MicrosoftwindowsServer",
                "offer": "WindowsServer",
                "sku": "2016-Datacenter",
                "version": "latest"
            }
        },
        "imageName": "[concat(variables('rdshPrefix'), 'image')]",
        "VMImageReference": {
            "customimage": {
                "id": "[resourceId(parameters('rdshCustomImageSourceResourceGroup'), 'Microsoft.Compute/images', parameters('rdshCustomImageSourceName'))]"
            },
            "gallery": "[variables('galleryimage')[parameters('rdshGalleryImageSKU')]]"
        },
        "rdshImageSourceLower": "[toLower(parameters('rdshImageSource'))]"
=======
        "vmCreation-linkedTemplate_name": "[concat(variables('rdshPrefix'), 'vmCreation-linkedTemplate')]",
        "RDPSModSource": "attached"
>>>>>>> 1a52f771
    },
    "functions": [
        {
            "namespace": "main",
            "members": {
                "getAvailabilitySet": {
                    "parameters": [
                        {
                            "name": "rdshPrefix",
                            "type": "string"
                        }
                    ],
                    "output": {
                        "type": "object",
                        "value": {
                            "id": "[resourceId('Microsoft.Compute/availabilitySets/', concat(parameters('rdshPrefix'), 'availabilitySet'))]"
                        }
                    }
                },
                "getVMImageReferenceCustomVHD": {
                    "parameters": [
                        {
                            "name": "imageName",
                            "type": "string"
                        }
                    ],
                    "output": {
                        "type": "object",
                        "value": {
                            "id": "[resourceId('Microsoft.Compute/images', parameters('imageName'))]"
                        }
                    }
                }
            }
        }
    ],
    "resources": [
        {
            "apiVersion": "2018-10-01",
            "condition": "[not(parameters('enablePersistentDesktop'))]",
            "type": "Microsoft.Compute/availabilitySets",
            "name": "[concat(variables('rdshPrefix'), 'availabilitySet')]",
            "location": "[parameters('location')]",
            "properties": {
                "platformUpdateDomainCount": 5,
                "platformFaultDomainCount": 2
            },
            "sku": {
                "name": "Aligned"
            }
        },
        {
            "condition": "[equals(variables('rdshImageSourceLower'), 'customvhd')]",
            "type": "Microsoft.Compute/images",
            "apiVersion": "2018-10-01",
            "name": "[variables('imageName')]",
            "location": "[parameters('location')]",
            "dependsOn": [
                "[concat('Microsoft.Compute/availabilitySets/', variables('rdshPrefix'), 'availabilitySet')]"
            ],
            "properties": {
                "storageProfile": {
                    "osDisk": {
                        "osType": "Windows",
                        "osState": "Generalized",
                        "blobUri": "[parameters('VmImageVhdUri')]",
                        "storageAccountType": "[parameters('rdshVMDiskType')]"
                    }
                }
            }
        },
        {
            "apiVersion": "2018-11-01",
            "type": "Microsoft.Network/networkInterfaces",
            "name": "[concat(variables('rdshPrefix'), copyindex(), '-nic')]",
            "location": "[parameters('location')]",
            "dependsOn": [
                "[concat('Microsoft.Compute/availabilitySets/', variables('rdshPrefix'), 'availabilitySet')]"
            ],
            "copy": {
                "name": "rdsh-nic-loop",
                "count": "[parameters('rdshNumberOfInstances')]"
            },
            "properties": {
                "ipConfigurations": [
                    {
                        "name": "ipconfig",
                        "properties": {
                            "privateIPAllocationMethod": "Dynamic",
                            "subnet": {
                                "id": "[variables('subnet-id')]"
                            }
                        }
                    }
                ],
                "enableAcceleratedNetworking": "[parameters('enableAcceleratedNetworking')]"
            }
        },
        {
            "apiVersion": "2018-10-01",
            "type": "Microsoft.Compute/virtualMachines",
            "name": "[concat(variables('rdshPrefix'), copyindex())]",
            "location": "[parameters('location')]",
            "copy": {
                "name": "rdsh-vm-loop",
                "count": "[parameters('rdshNumberOfInstances')]"
            },
            "metadata": {
                "comments": "If the following conditional dependencies are not deployed, ARM will auto remove them from this dependsOn list"
            },
            "dependsOn": [
                "[concat('Microsoft.Compute/images/', variables('imageName'))]",
                "[concat('Microsoft.Network/networkInterfaces/', variables('rdshPrefix'), copyindex(), '-nic')]"
            ],
            "properties": {
                "hardwareProfile": {
                    "vmSize": "[parameters('rdshVmSize')]"
                },
                "availabilitySet": "[if(not(parameters('enablePersistentDesktop')), main.getAvailabilitySet(variables('rdshPrefix')), json('null'))]",
                "osProfile": {
                    "computerName": "[concat(variables('rdshPrefix'), copyindex())]",
                    "adminUsername": "[variables('existingDomainUsername')]",
                    "adminPassword": "[parameters('existingDomainPassword')]"
                },
                "storageProfile": {
                    "imageReference": "[if(equals(variables('rdshImageSourceLower'), 'customvhd'), main.getVMImageReferenceCustomVHD(variables('imageName')), variables('VMImageReference')[variables('rdshImageSourceLower')])]",
                    "osDisk": {
                        "createOption": "FromImage",
                        "managedDisk": {
                            "storageAccountType": "[parameters('rdshVMDiskType')]"
                        }
                    }
                },
                "networkProfile": {
                    "networkInterfaces": [
                        {
                            "id": "[resourceId('Microsoft.Network/networkInterfaces', concat(variables('rdshPrefix'), copyindex(), '-nic'))]"
                        }
                    ]
                },
                "diagnosticsProfile": {
                    "bootDiagnostics": {
                        "enabled": false
                    }
                },
                "licenseType": "Windows_Client"
            }
        },
        {
            "apiVersion": "2018-10-01",
            "type": "Microsoft.Compute/virtualMachines/extensions",
            "name": "[concat(variables('rdshPrefix'), copyindex(), '/joindomain')]",
            "location": "[parameters('location')]",
            "dependsOn": [
                "[concat('Microsoft.Compute/virtualMachines/', variables('rdshPrefix'), copyindex())]"
            ],
            "copy": {
                "name": "rdsh-domain-join-loop",
                "count": "[parameters('rdshNumberOfInstances')]"
            },
            "properties": {
                "publisher": "Microsoft.Compute",
                "type": "JsonADDomainExtension",
                "typeHandlerVersion": "1.3",
                "autoUpgradeMinorVersion": true,
                "settings": {
                    "name": "[parameters('domainToJoin')]",
                    "ouPath": "[parameters('ouPath')]",
                    "user": "[parameters('existingDomainUPN')]",
                    "restart": "true",
                    "options": "3"
                },
                "protectedSettings": {
                    "password": "[parameters('existingDomainPassword')]"
                }
            }
        },
        {
            "apiVersion": "2018-10-01",
            "type": "Microsoft.Compute/virtualMachines/extensions",
            "name": "[concat(variables('rdshPrefix'), '0/dscextension')]",
            "location": "[parameters('location')]",
            "dependsOn": [
                "[concat('Microsoft.Compute/virtualMachines/', variables('rdshPrefix'), '0/extensions/joindomain')]"
            ],
            "copy": {
                "name": "first-rdsh-dsc",
                "count": 1
            },
            "properties": {
                "publisher": "Microsoft.Powershell",
                "type": "DSC",
                "typeHandlerVersion": "2.73",
                "autoUpgradeMinorVersion": true,
                "settings": {
                    "modulesUrl": "[uri(parameters('_artifactsLocation'), concat('DSC/Configuration.zip', parameters('_artifactsLocationSasToken')))]",
                    "configurationFunction": "Configuration.ps1\\CreateHostPoolAndRegisterSessionHost",
                    "properties": {
                        "TenantAdminCredentials": {
                            "userName": "[parameters('tenantAdminUpnOrApplicationId')]",
                            "password": "PrivateSettingsRef:tenantAdminPassword"
                        },
                        "RDBrokerURL": "[parameters('rdBrokerURL')]",
                        "DefinedTenantGroupName": "[parameters('existingTenantGroupName')]",
                        "TenantName": "[variables('existingTenantName')]",
                        "HostPoolName": "[variables('hostPoolName')]",
                        "Description": "[variables('hostPoolDescription')]",
                        "FriendlyName": "[variables('hostPoolFriendlyName')]",
                        "Hours": "[variables('registrationExpirationHours')]",
                        "isServicePrincipal": "[parameters('isServicePrincipal')]",
                        "AadTenantId": "[parameters('aadTenantId')]",
                        "EnablePersistentDesktop": "[parameters('enablePersistentDesktop')]",
<<<<<<< HEAD
                        "defaultDesktopUsers": "[concat('\"', parameters('defaultDesktopUsers'), '\"')]"
=======
                        "defaultDesktopUsers": "[concat('\"',parameters('defaultDesktopUsers'),'\"')]",
                        "RDPSModSource": "[variables('RDPSModSource')]"
>>>>>>> 1a52f771
                    }
                },
                "ProtectedSettings": {
                    "items": {
                        "tenantAdminPassword": "[parameters('tenantAdminPassword')]"
                    }
                }
            }
        },
        {
            "condition": "[greater(parameters('rdshNumberOfInstances'), 1)]",
            "apiVersion": "2018-10-01",
            "type": "Microsoft.Compute/virtualMachines/extensions",
            "name": "[concat(variables('rdshPrefix'), copyindex(1), '/dscextension')]",
            "location": "[parameters('location')]",
            "metadata": {
                "comments": "The following dependencies must be defined (even if conditionally deployed) in this template"
            },
            "dependsOn": [
                "[concat('Microsoft.Compute/virtualMachines/', variables('rdshPrefix'), copyindex(if(greater(parameters('rdshNumberOfInstances'), 1), 1, 0)), '/extensions/joindomain')]",
                "first-rdsh-dsc"
            ],
            "copy": {
                "name": "additional-rdsh-dsc-loop",
                "count": "[if(greater(parameters('rdshNumberOfInstances'), 1), sub(parameters('rdshNumberOfInstances'), 1), 1)]"
            },
            "properties": {
                "publisher": "Microsoft.Powershell",
                "type": "DSC",
                "typeHandlerVersion": "2.73",
                "autoUpgradeMinorVersion": true,
                "settings": {
                    "modulesUrl": "[uri(parameters('_artifactsLocation'), concat('DSC/Configuration.zip', parameters('_artifactsLocationSasToken')))]",
                    "configurationFunction": "Configuration.ps1\\RegisterSessionHost",
                    "properties": {
                        "TenantAdminCredentials": {
                            "userName": "[parameters('tenantAdminUpnOrApplicationId')]",
                            "password": "PrivateSettingsRef:tenantAdminPassword"
                        },
                        "RDBrokerURL": "[parameters('rdBrokerURL')]",
                        "DefinedTenantGroupName": "[parameters('existingTenantGroupName')]",
                        "TenantName": "[variables('existingTenantName')]",
                        "HostPoolName": "[variables('hostPoolName')]",
                        "Hours": "[variables('registrationExpirationHours')]",
                        "isServicePrincipal": "[parameters('isServicePrincipal')]",
                        "AadTenantId": "[parameters('aadTenantId')]",
                        "RDPSModSource": "[variables('RDPSModSource')]"
                    }
                },
                "ProtectedSettings": {
                    "items": {
                        "tenantAdminPassword": "[parameters('tenantAdminPassword')]"
                    }
                }
            }
        }
    ],
    "outputs": {
        "rdshVmNamesObject": {
            "value": "[variables('rdshVmNamesOutput')]",
            "type": "object"
        }
    }
}<|MERGE_RESOLUTION|>--- conflicted
+++ resolved
@@ -258,7 +258,7 @@
                 }
             ]
         },
-<<<<<<< HEAD
+        "RDPSModSource": "attached",
         "galleryImage": {
             "Windows-10-Enterprise-multi-session-with-Office-365-ProPlus": {
                 "publisher": "MicrosoftWindowsDesktop",
@@ -293,10 +293,6 @@
             "gallery": "[variables('galleryimage')[parameters('rdshGalleryImageSKU')]]"
         },
         "rdshImageSourceLower": "[toLower(parameters('rdshImageSource'))]"
-=======
-        "vmCreation-linkedTemplate_name": "[concat(variables('rdshPrefix'), 'vmCreation-linkedTemplate')]",
-        "RDPSModSource": "attached"
->>>>>>> 1a52f771
     },
     "functions": [
         {
@@ -509,12 +505,8 @@
                         "isServicePrincipal": "[parameters('isServicePrincipal')]",
                         "AadTenantId": "[parameters('aadTenantId')]",
                         "EnablePersistentDesktop": "[parameters('enablePersistentDesktop')]",
-<<<<<<< HEAD
-                        "defaultDesktopUsers": "[concat('\"', parameters('defaultDesktopUsers'), '\"')]"
-=======
-                        "defaultDesktopUsers": "[concat('\"',parameters('defaultDesktopUsers'),'\"')]",
+                        "defaultDesktopUsers": "[concat('\"', parameters('defaultDesktopUsers'), '\"')]",
                         "RDPSModSource": "[variables('RDPSModSource')]"
->>>>>>> 1a52f771
                     }
                 },
                 "ProtectedSettings": {
