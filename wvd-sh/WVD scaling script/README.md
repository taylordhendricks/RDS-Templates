--- conflicted
+++ resolved
@@ -2,11 +2,7 @@
 
 For many Windows Virtual Desktop deployments in Azure, the virtual machine costs of the Windows Virtual Desktop session host VM represent the most significant portion of the total deployment cost. To reduce cost, the script automatically shuts down and de-allocates RDSH server VMs during off-peak usage hours and then restarts them during peak usage hours.
 
-<<<<<<< HEAD
-The  PowerShell script (basicScale-MSI.ps1), a json file to control the script's behavior (Config-MSI.json), and documentation explaining how to deploy the script (Azure WVD Auto-Scaling-v1.docx). 
-=======
 The  PowerShell script (basicScale.ps1), a json file to control the script's behavior (Config.json), and documentation explaining how to deploy the script (Azure WVD Auto-Scaling-v1.docx). 
 
-> **Reporting issues:**
-> Microsoft Support is not handling issues for any published tools in this repository. These tools are published as is with no implied support. However, we would like to welcome you to open issues using GitHub issues to collaborate and improve these tools. You can open [an issue](https://github.com/Azure/rds-templates/issues) and add the label **4-WVD-scaling-script** to associate it with this tool.
->>>>>>> 5028c709
+**Reporting issues:**
+Microsoft Support is not handling issues for any published tools in this repository. These tools are published as is with no implied support. However, we would like to welcome you to open issues using GitHub issues to collaborate and improve these tools. You can open [an issue](https://github.com/Azure/rds-templates/issues) and add the label **4-WVD-scaling-script** to associate it with this tool.