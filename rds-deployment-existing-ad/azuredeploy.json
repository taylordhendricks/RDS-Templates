{
  "$schema": "https://schema.management.azure.com/schemas/2015-01-01/deploymentTemplate.json#",
  "contentVersion": "1.0.0.0",
  "parameters": {
    "dnsLabelPrefix": {
      "type": "string",
      "metadata": {
        "description": "Unique public DNS prefix for the deployment. The fqdn will look something like '<dnsname>.westus.cloudapp.azure.com'. Up to 62 chars, digits or dashes, lowercase, should start with a letter: must conform to '^[a-z][a-z0-9-]{1,61}[a-z0-9]$'. For example johndns1 will result the final RDWEB access url like https://johndns1.westus.cloudapp.azure.com/RDWeb"
      }
    },
    "existingDomainName": {
      "type": "string",
      "metadata": {
        "description": "The name of the AD domain. For example contoso.com"
      },
      "defaultValue": "contoso.com"
    },
    "existingVnetName": {
      "type": "string",
      "defaultValue": "vnet",
      "metadata": {
        "description": "The VNET name of AD domain. For example johnvnet1"
      }
    },
    "existingSubnetName": {
      "type": "string",
      "defaultValue": "subnet",
      "metadata": {
        "description": "The subnet name of AD domain. For example johnsubnet1"
      }
    },
    "existingAdminUserName": {
      "type": "string",
      "metadata": {
        "description": "The name of the administrator of the new VM and the domain. Exclusion list: 'administrator'. For example: johnadmin"
      },
      "defaultValue": "cloudadmin"
    },
    "existingAdminPassword": {
      "type": "securestring",
      "metadata": {
        "description": "The password for the administrator account of the new VM and the domain"
      }
    },
    "imageSKU": {
      "type": "string",
      "allowedValues": [
        "2012-R2-Datacenter",
        "2016-Datacenter"
      ],
      "metadata": {
        "description": "Windows server SKU"
      },
      "defaultValue": "2016-Datacenter"
    },
    "numberOfRdshInstances": {
      "type": "int",
      "defaultValue": 2,
      "metadata": {
        "description": "Number of RemoteDesktopSessionHosts"
      }
    },
    "rdshVmSize": {
      "type": "string",
      "defaultValue": "Standard_A2",
      "metadata": {
        "description": "The size of the RDSH VMs"
      }
    },
    "_artifactsLocation": {
      "type": "string",
      "metadata": {
        "description": "The base URI where artifacts required by this template are located. When the template is deployed using the accompanying scripts, a private location in the subscription will be used and this value will be automatically generated."
      },
      "defaultValue": "https://raw.githubusercontent.com/Azure/azure-quickstart-templates/master/rds-deployment-existing-ad/"
    }
  },
  "variables": {
<<<<<<< HEAD
    "gwdnsLabelPrefix": "gateway",
    "cbdnsLabelPrefix": "[concat('cbd', resourceGroup().name)]",
=======
>>>>>>> 90486a33
    "storageAccountName": "[tolower(concat('rdsa', uniqueString(resourceGroup().id)))]",
    "storageAccountType": "Standard_LRS",
    "uniqueStorageAccountContainerName": "[concat('sac', resourceGroup().name)]",
    "imagePublisher": "MicrosoftWindowsServer",
    "imageOffer": "WindowsServer",
    "dnsServerPrivateIp": "10.0.0.4",
    "subnet-id": "[concat(resourceId('Microsoft.Network/virtualNetworks',parameters('existingVnetName')),'/subnets/',parameters('existingSubnetName'))]",
    "brokerVmName": "[concat(variables('vmPrefix'), 'rdcb-01')]",
    "brokerNicName": "[concat(variables('brokerVmName'),variables('networkNameSuffix'))]",
    "gatewayVmName": "[concat(variables('vmPrefix'), 'rdgw-01')]",
    "gatewayNicName": "[concat(variables('gatewayVmName'),variables('networkNameSuffix'))]",
    "gatewayIpRef": "gwpip",
    "assetLocation": "[parameters('_artifactsLocation')]",
    "networkNameSuffix": "-nic",
    "rdshVmName": "[concat(variables('vmPrefix'), 'rdsh-')]",
    "vmPrefix": ""
  },
  "resources": [
    {
      "apiVersion": "2015-06-15",
      "type": "Microsoft.Network/publicIPAddresses",
      "name": "[variables('gatewayIpRef')]",
      "location": "[resourceGroup().location]",
      "properties": {
        "publicIPAllocationMethod": "Dynamic",
        "dnsSettings": {
          "domainNameLabel": "[parameters('dnsLabelPrefix')]"
        }
      }
    },
    {
      "apiVersion": "2015-06-15",
      "type": "Microsoft.Storage/storageAccounts",
      "name": "[variables('storageAccountName')]",
      "location": "[resourceGroup().location]",
      "properties": {
        "accountType": "[variables('storageAccountType')]"
      }
    },
    {
      "apiVersion": "2015-06-15",
      "type": "Microsoft.Compute/availabilitySets",
      "name": "gw-availabilityset",
      "location": "[resourceGroup().location]"
    },
    {
      "apiVersion": "2015-06-15",
      "type": "Microsoft.Compute/availabilitySets",
      "name": "cb-availabilityset",
      "location": "[resourceGroup().location]"
    },
    {
      "apiVersion": "2015-06-15",
      "type": "Microsoft.Compute/availabilitySets",
      "name": "rdsh-availabilityset",
      "location": "[resourceGroup().location]"
    },
    {
      "apiVersion": "2015-06-15",
      "type": "Microsoft.Network/loadBalancers",
      "name": "loadBalancer",
      "location": "[resourceGroup().location]",
      "dependsOn": [
        "[concat('Microsoft.Network/publicIPAddresses/',variables('gatewayIpRef'))]"
      ],
      "properties": {
        "frontendIPConfigurations": [
          {
            "name": "LBFE",
            "properties": {
              "publicIPAddress": {
                "id": "[resourceId('Microsoft.Network/publicIPAddresses',variables('gatewayIpRef'))]"
              }
            }
          }
        ],
        "backendAddressPools": [
          {
            "name": "LBBAP"
          }
        ],
        "loadBalancingRules": [
          {
            "name": "https",
            "properties": {
              "frontendIPConfiguration": {
                "id": "[concat(resourceId('Microsoft.Network/loadBalancers','loadbalancer'),'/frontendIPConfigurations/LBFE')]"
              },
              "backendAddressPool": {
                "id": "[concat(resourceId('Microsoft.Network/loadBalancers','loadbalancer'),'/backendAddressPools/LBBAP')]"
              },
              "protocol": "Tcp",
              "frontendPort": 443,
              "backendPort": 443,
              "enableFloatingIP": false,
              "idleTimeoutInMinutes": 5,
              "loadDistribution": "SourceIPProtocol",
              "probe": {
                "id": "[concat(resourceId('Microsoft.Network/loadBalancers','loadbalancer'),'/probes/httpsProbe')]"
              }
            }
          },
          {
            "name": "udp",
            "properties": {
              "frontendIPConfiguration": {
                "id": "[concat(resourceId('Microsoft.Network/loadBalancers','loadbalancer'),'/frontendIPConfigurations/LBFE')]"
              },
              "backendAddressPool": {
                "id": "[concat(resourceId('Microsoft.Network/loadBalancers','loadbalancer'),'/backendAddressPools/LBBAP')]"
              },
              "protocol": "Udp",
              "frontendPort": 3391,
              "backendPort": 3391,
              "enableFloatingIP": false,
              "idleTimeoutInMinutes": 5,
              "loadDistribution": "SourceIPProtocol",
              "probe": {
                "id": "[concat(resourceId('Microsoft.Network/loadBalancers','loadbalancer'),'/probes/udpProbe')]"
              }
            }
          }
        ],
        "probes": [
          {
            "name": "httpsProbe",
            "properties": {
              "protocol": "Tcp",
              "port": 443,
              "intervalInSeconds": 5,
              "numberOfProbes": 2
            }
          },
          {
            "name": "udpProbe",
            "properties": {
              "protocol": "Tcp",
              "port": 3391,
              "intervalInSeconds": 5,
              "numberOfProbes": 2
            }
          }
        ]
      }
    },
    {
      "apiVersion": "2015-06-15",
      "type": "Microsoft.Network/networkInterfaces",
      "name": "[variables('gatewayNicName')]",
      "location": "[resourceGroup().location]",
      "dependsOn": [
        "Microsoft.Network/loadBalancers/loadBalancer"
      ],
      "properties": {
        "ipConfigurations": [
          {
            "name": "ipconfig",
            "properties": {
              "privateIPAllocationMethod": "Dynamic",
              "publicIPAddress": {
                "id": "[resourceId('Microsoft.Network/publicIPAddresses',variables('gatewayIpRef'))]"
              },
              "subnet": {
                "id": "[variables('subnet-id')]"
              },
              "loadBalancerBackendAddressPools": [
                {
                  "id": "[concat(resourceId('Microsoft.Network/loadBalancers','loadBalancer'),'/backendAddressPools/LBBAP')]"
                }
              ]
            }
          }
        ]
      }
    },
    {
      "apiVersion": "2015-06-15",
      "type": "Microsoft.Network/networkInterfaces",
      "name": "[variables('brokerNicName')]",
      "location": "[resourceGroup().location]",
      "dependsOn": [
        "Microsoft.Network/loadBalancers/loadBalancer"
      ],
      "properties": {
        "ipConfigurations": [
          {
            "name": "ipconfig",
            "properties": {
              "privateIPAllocationMethod": "Dynamic",
              "subnet": {
                "id": "[variables('subnet-id')]"
              }
            }
          }
        ]
      }
    },
    {
      "apiVersion": "2015-06-15",
      "type": "Microsoft.Network/networkInterfaces",
      "name": "[concat(variables('rdshVmName'), padLeft(add(copyindex(), 1), 2, '0'), variables('networkNameSuffix'))]",
      "location": "[resourceGroup().location]",
      "copy": {
        "name": "rdsh-nic-loop",
        "count": "[parameters('numberOfRdshInstances')]"
      },
      "dependsOn": [
        "Microsoft.Network/loadBalancers/loadBalancer"
      ],
      "properties": {
        "ipConfigurations": [
          {
            "name": "ipconfig",
            "properties": {
              "privateIPAllocationMethod": "Dynamic",
              "subnet": {
                "id": "[variables('subnet-id')]"
              }
            }
          }
        ]
      }
    },
    {
      "apiVersion": "2015-06-15",
      "type": "Microsoft.Compute/virtualMachines",
      "name": "[variables('gatewayVmName')]",
      "location": "[resourceGroup().location]",
      "dependsOn": [
        "[concat('Microsoft.Storage/storageAccounts/', variables('storageAccountName'))]",
        "[resourceId('Microsoft.Compute/availabilitySets', 'gw-availabilityset')]",
        "[concat('Microsoft.Network/networkInterfaces/', variables('gatewayNicName'))]"
      ],
      "properties": {
        "hardwareProfile": {
          "vmSize": "Standard_A2"
        },
        "availabilitySet": {
          "id": "[resourceId('Microsoft.Compute/availabilitySets', 'gw-availabilityset')]"
        },
        "osProfile": {
          "computerName": "[variables('gatewayVmName')]",
          "adminUsername": "[parameters('existingAdminUserName')]",
          "adminPassword": "[parameters('existingAdminPassword')]"
        },
        "storageProfile": {
          "imageReference": {
            "publisher": "[variables('imagePublisher')]",
            "offer": "[variables('imageOffer')]",
            "sku": "[parameters('imageSKU')]",
            "version": "latest"
          },
          "osDisk": {
            "name": "osdisk",
            "vhd": {
              "uri": "[concat(reference(concat('Microsoft.Storage/storageAccounts/', variables('storageAccountName')),providers('Microsoft.Storage', 'storageAccounts').apiVersions[0]).primaryEndpoints.blob,variables('uniqueStorageAccountContainerName'),'/','gw-vm-os-disk.vhd')]"
            },
            "caching": "ReadWrite",
            "createOption": "FromImage"
          }
        },
        "networkProfile": {
          "networkInterfaces": [
            {
              "id": "[resourceId('Microsoft.Network/networkInterfaces',variables('gatewayNicName'))]"
            }
          ]
        }
      },
      "resources": [
        {
          "apiVersion": "2015-06-15",
          "type": "Microsoft.Compute/virtualMachines/extensions",
          "name": "[concat(variables('gatewayVmName'), '/gateway')]",
          "location": "[resourceGroup().location]",
          "dependsOn": [
            "[resourceId('Microsoft.Compute/virtualMachines', variables('gatewayVmName'))]"
          ],
          "properties": {
            "publisher": "Microsoft.Powershell",
            "type": "DSC",
            "typeHandlerVersion": "2.11",
            "autoUpgradeMinorVersion": true,
            "settings": {
              "ModulesUrl": "[concat(variables('assetLocation'),'/DSC/Configuration.zip')]",
              "ConfigurationFunction": "Configuration.ps1\\Gateway",
              "Properties": {
                "DomainName": "[parameters('existingDomainName')]",
                "AdminCreds": {
                  "UserName": "[parameters('existingAdminUserName')]",
                  "Password": "PrivateSettingsRef:AdminPassword"
                }
              }
            },
            "protectedSettings": {
              "Items": {
                "AdminPassword": "[parameters('existingAdminPassword')]"
              }
            }
          }
        }
      ]
    },
    {
      "apiVersion": "2015-06-15",
      "type": "Microsoft.Compute/virtualMachines",
      "name": "[concat(variables('rdshVmName'), padLeft(add(copyindex(), 1), 2, '0'))]",
      "location": "[resourceGroup().location]",
      "copy": {
        "name": "rdsh-vm-loop",
        "count": "[parameters('numberOfRdshInstances')]"
      },
      "dependsOn": [
        "[concat('Microsoft.Storage/storageAccounts/', variables('storageAccountName'))]",
        "[resourceId('Microsoft.Compute/availabilitySets', 'rdsh-availabilityset')]",
        "[concat('Microsoft.Network/networkInterfaces/', variables('rdshVmName'), padLeft(add(copyindex(), 1), 2, '0'), variables('networkNameSuffix'))]"
      ],
      "properties": {
        "hardwareProfile": {
          "vmSize": "[parameters('rdshVmSize')]"
        },
        "availabilitySet": {
          "id": "[resourceId('Microsoft.Compute/availabilitySets', 'rdsh-availabilityset')]"
        },
        "osProfile": {
          "computerName": "[concat(variables('rdshVmName'), padLeft(add(copyindex(), 1), 2, '0'))]",
          "adminUsername": "[parameters('existingAdminUserName')]",
          "adminPassword": "[parameters('existingAdminPassword')]"
        },
        "storageProfile": {
          "imageReference": {
            "publisher": "[variables('imagePublisher')]",
            "offer": "[variables('imageOffer')]",
            "sku": "[parameters('imageSKU')]",
            "version": "latest"
          },
          "osDisk": {
            "name": "osdisk",
            "vhd": {
              "uri": "[concat(reference(concat('Microsoft.Storage/storageAccounts/', variables('storageAccountName')),providers('Microsoft.Storage', 'storageAccounts').apiVersions[0]).primaryEndpoints.blob,variables('uniqueStorageAccountContainerName'),'/',variables('rdshVmName'),padLeft(add(copyindex(), 1), 2, '0'),'-os-disk.vhd')]"
            },
            "caching": "ReadWrite",
            "createOption": "FromImage"
          }
        },
        "networkProfile": {
          "networkInterfaces": [
            {
              "id": "[resourceId('Microsoft.Network/networkInterfaces',concat(variables('rdshVmName'), padLeft(add(copyindex(), 1), 2, '0'), variables('networkNameSuffix')))]"
            }
          ]
        }
      },
      "resources": [
        {
          "apiVersion": "2015-06-15",
          "type": "Microsoft.Compute/virtualMachines/extensions",
          "name": "[concat(variables('rdshVmName'), padLeft(add(copyindex(), 1), 2, '0'),'/sessionhost')]",
          "location": "[resourceGroup().location]",
          "dependsOn": [
            "[resourceId('Microsoft.Compute/virtualMachines', concat(variables('rdshVmName'), padLeft(add(copyindex(), 1), 2, '0')))]"
          ],
          "properties": {
            "publisher": "Microsoft.Powershell",
            "type": "DSC",
            "typeHandlerVersion": "2.11",
            "autoUpgradeMinorVersion": true,
            "settings": {
              "ModulesUrl": "[concat(variables('assetLocation'),'/DSC/Configuration.zip')]",
              "ConfigurationFunction": "Configuration.ps1\\SessionHost",
              "Properties": {
                "DomainName": "[parameters('existingDomainName')]",
                "AdminCreds": {
                  "UserName": "[parameters('existingAdminUserName')]",
                  "Password": "PrivateSettingsRef:AdminPassword"
                }
              }
            },
            "protectedSettings": {
              "Items": {
                "AdminPassword": "[parameters('existingAdminPassword')]"
              }
            }
          }
        }
      ]
    },
    {
      "apiVersion": "2015-06-15",
      "type": "Microsoft.Compute/virtualMachines",
      "name": "[variables('brokerVmName')]",
      "location": "[resourceGroup().location]",
      "dependsOn": [
        "[concat('Microsoft.Storage/storageAccounts/', variables('storageAccountName'))]",
        "[resourceId('Microsoft.Compute/availabilitySets', 'cb-availabilityset')]",
        "[concat('Microsoft.Network/networkInterfaces/', variables('brokerNicName'))]",
        "rdsh-vm-loop"
      ],
      "properties": {
        "hardwareProfile": {
          "vmSize": "Standard_A2"
        },
        "availabilitySet": {
          "id": "[resourceId('Microsoft.Compute/availabilitySets', 'cb-availabilityset')]"
        },
        "osProfile": {
          "computerName": "[variables('brokerVmName')]",
          "adminUsername": "[parameters('existingAdminUserName')]",
          "adminPassword": "[parameters('existingAdminPassword')]"
        },
        "storageProfile": {
          "imageReference": {
            "publisher": "[variables('imagePublisher')]",
            "offer": "[variables('imageOffer')]",
            "sku": "[parameters('imageSKU')]",
            "version": "latest"
          },
          "osDisk": {
            "name": "osdisk",
            "vhd": {
              "uri": "[concat(reference(concat('Microsoft.Storage/storageAccounts/', variables('storageAccountName')),providers('Microsoft.Storage', 'storageAccounts').apiVersions[0]).primaryEndpoints.blob,variables('uniqueStorageAccountContainerName'),'/',concat(variables('brokerVmName'), '-os-disk.vhd'))]"
            },
            "caching": "ReadWrite",
            "createOption": "FromImage"
          }
        },
        "networkProfile": {
          "networkInterfaces": [
            {
              "id": "[resourceId('Microsoft.Network/networkInterfaces',variables('brokerNicName'))]"
            }
          ]
        }
      }
    },
    {
      "type": "Microsoft.Compute/virtualMachines/extensions",
      "name": "[concat(variables('brokerVmName'),'/rdsdeployment')]",
      "apiVersion": "2015-06-15",
      "location": "[resourceGroup().location]",
      "dependsOn": [
        "[resourceId('Microsoft.Compute/virtualMachines', variables('brokerVmName'))]",
        "[concat('Microsoft.Compute/virtualMachines/',variables('gatewayVmName'),'/extensions/gateway')]",
        "rdsh-vm-loop"
      ],
      "properties": {
        "publisher": "Microsoft.Powershell",
        "type": "DSC",
        "typeHandlerVersion": "2.11",
        "autoUpgradeMinorVersion": true,
        "settings": {
          "modulesUrl": "[concat(variables('assetLocation'),'/DSC/Configuration.zip')]",
          "configurationFunction": "Configuration.ps1\\RDSDeployment",
          "Properties": {
            "adminCreds": {
              "UserName": "[parameters('existingAdminUserName')]",
              "Password": "PrivateSettingsRef:adminPassword"
            },
            "connectionBroker": "[concat(variables('brokerVmName'), '.', parameters('existingDomainName'))]",
            "domainName": "[parameters('existingDomainName')]",
            "externalfqdn": "[reference(variables('gatewayIpRef')).dnsSettings.fqdn]",
            "numberOfRdshInstances": "[parameters('numberOfRdshInstances')]",
            "sessionHostNamingPrefix": "[variables('rdshVmName')]",
            "webAccessServer": "[concat(variables('gatewayVmName'), '.', parameters('existingDomainName'))]"
          }
        },
        "protectedSettings": {
          "Items": {
            "adminPassword": "[parameters('existingAdminPassword')]"
          }
        }
      }
    }
  ],
  "outputs": {
    "fqdn": {
      "type": "string",
      "value": "[reference(variables('gatewayIpRef')).dnsSettings.fqdn]"
    },
    "rdWebUrl": {
      "type": "string",
      "value": "[concat('https://', reference(variables('gatewayIpRef')).dnsSettings.fqdn, '/rdweb')]"
    }
  }
}<|MERGE_RESOLUTION|>--- conflicted
+++ resolved
@@ -76,11 +76,6 @@
     }
   },
   "variables": {
-<<<<<<< HEAD
-    "gwdnsLabelPrefix": "gateway",
-    "cbdnsLabelPrefix": "[concat('cbd', resourceGroup().name)]",
-=======
->>>>>>> 90486a33
     "storageAccountName": "[tolower(concat('rdsa', uniqueString(resourceGroup().id)))]",
     "storageAccountType": "Standard_LRS",
     "uniqueStorageAccountContainerName": "[concat('sac', resourceGroup().name)]",
