--- conflicted
+++ resolved
@@ -1,4 +1,3 @@
-<<<<<<< HEAD
 {
     "$schema": "https://schema.management.azure.com/schemas/2015-01-01/deploymentTemplate.json#",
     "contentVersion": "1.0.0.0",
@@ -171,7 +170,7 @@
             }
         },
         {
-            "name": "[parameters('gatewayPublicIp')]",
+            "name": "[variables('gatewayPublicIp')]",
             "type": "Microsoft.Network/publicIPAddresses",
             "location": "[resourceGroup().location]",
             "apiVersion": "2015-06-15",
@@ -233,7 +232,7 @@
             "apiVersion": "2015-06-15",
             "location": "[resourceGroup().location]",
             "dependsOn": [
-                "[resourceId('Microsoft.Network/publicIpAddresses', parameters('gatewayPublicIp'))]"
+                "[resourceId('Microsoft.Network/publicIpAddresses', variables('gatewayPublicIp'))]"
             ],
             "properties": {
                 "frontendIPConfigurations": [
@@ -241,7 +240,7 @@
                         "name": "[variables('loadBalancer').frontendIpConfiguration]",
                         "properties": {
                             "publicIPAddress": {
-                                "id": "[resourceId('Microsoft.Network/publicIpAddresses', parameters('gatewayPublicIp'))]"
+                                "id": "[resourceId('Microsoft.Network/publicIpAddresses', variables('gatewayPublicIp'))]"
                             }
                         }
                     }
@@ -774,806 +773,6 @@
                         },
                         "connectionBroker": "[concat(variables('brokerVmName'), '.', parameters('domainName'))]",
                         "domainName": "[parameters('domainName')]",
-                        "externalfqdn": "[reference(parameters('gatewayPublicIp')).dnsSettings.fqdn]",
-                        "numberOfRdshInstances": "[parameters('numberOfRdshInstances')]",
-                        "sessionHostNamingPrefix": "[variables('rdshVmName')]",
-                        "webAccessServer": "[concat(variables('gatewayVmName'), '.', parameters('domainName'))]"
-                    }
-                },
-                "protectedSettings": {
-                    "Items": {
-                        "adminPassword": "[parameters('adminPassword')]"
-                    }
-                }
-            }
-        }
-    ],
-    "outputs": {
-        "fqdn": {
-            "type": "string",
-            "value": "[reference(parameters('gatewayPublicIp')).dnsSettings.fqdn]"
-        },
-        "rdWebUrl": {
-            "type": "string",
-            "value": "[concat('https://', reference(parameters('gatewayPublicIp')).dnsSettings.fqdn, '/rdweb')]"
-        }
-    }
-=======
-{
-    "$schema": "https://schema.management.azure.com/schemas/2015-01-01/deploymentTemplate.json#",
-    "contentVersion": "1.0.0.0",
-    "parameters": {
-        "dnsLabelPrefix": {
-            "type": "string",
-            "metadata": {
-                "description": "Unique gateway public DNS prefix for the deployment. The fqdn will look something like '<dnsname>.<location>.cloudapp.azure.com'. Up to 62 chars, digits or dashes, lowercase, should start with a letter: must conform to '^[a-z][a-z0-9-]{1,61}[a-z0-9]$'. For example johndns1 will result the final RDWEB access url like https://johndns1.westus.cloudapp.azure.com/RDWeb"
-            }
-        },
-        "domainName": {
-            "type": "string",
-            "metadata": {
-                "description": "The name of the AD domain. For example contoso.com"
-            },
-            "defaultValue": "contoso.com"
-        },
-        "adminUsername": {
-            "type": "string",
-            "metadata": {
-                "description": "The name of the domain admin. Exclusion list: 'administrator'."
-            },
-            "defaultValue": "cloudadmin"
-        },
-        "adminPassword": {
-            "type": "securestring",
-            "metadata": {
-                "description": "The password for domain admin account; must meet domain admin password complexity requirements."
-            }
-        },
-        "imageSku": {
-            "type": "string",
-            "allowedValues": [
-                "2012-R2-Datacenter",
-                "2016-Datacenter"
-            ],
-            "defaultValue": "2016-Datacenter",
-            "metadata": {
-                "description": "Windows server SKU"
-            }
-        },
-        "numberOfRdshInstances": {
-            "type": "int",
-            "defaultValue": 1,
-            "metadata": {
-                "description": "Number of Remote Desktop Session Host VMs"
-            }
-        },
-        "rdshVmSize": {
-            "type": "string",
-            "defaultValue": "Standard_A2",
-            "metadata": {
-                "description": "The size of the RDSH VMs"
-            }
-        },
-        "_artifactsLocation": {
-            "type": "string",
-            "metadata": {
-                "description": "The base URI where artifacts required by this template are located. When the template is deployed using the accompanying scripts, a private location in the subscription will be used and this value will be automatically generated."
-            },
-            "defaultValue": "https://raw.githubusercontent.com/Azure/azure-quickstart-templates/master/rds-deployment/"
-        },
-        "_artifactsLocationSasToken": {
-            "type": "securestring",
-            "metadata": {
-                "description": "The sasToken required to access _artifactsLocation.  When the template is deployed using the accompanying scripts, a sasToken will be automatically generated."
-            },
-            "defaultValue": ""
-        }
-    },
-    "variables": {
-        "vmPrefix": "",
-        "adNicName": "[concat(variables('adVmName'), variables('networkNameSuffix'))]",
-        "adVmName": "[concat(variables('vmPrefix'), 'addc-01')]",
-        "brokerNicName": "[concat(variables('brokerVmName'), variables('networkNameSuffix'))]",
-        "brokerVmName": "[concat(variables('vmPrefix'), 'rdcb-01')]",
-        "gatewayNicName": "[concat(variables('gatewayVmName'), variables('networkNameSuffix'))]",
-        "gatewayPublicIp": "gwpip",
-        "gatewayVmName": "[concat(variables('vmPrefix'), 'rdgw-01')]",
-        "networkNameSuffix": "-nic",
-        "rdshVmName": "[concat(variables('vmPrefix'), 'rdsh-')]",
-        "vnet": {
-            "name": "vnet",
-            "addressRange": "10.0.0.0/16",
-            "subnet": {
-                "name": "subnet",
-                "addressRange": "10.0.0.0/24"
-            },
-            "nsgName": "rdsNsg"
-        },
-        "loadBalancer": {
-            "name": "loadBalancer",
-            "frontendIpConfiguration": "frontendIpConfiguration",
-            "backendAddressPool": "backendAddressPool"
-        },
-        "availabilitySets": {
-            "gateway": "gw-availabilityset",
-            "broker": "cb-availabilityset",
-            "rdsh": "rdsh-availabilityset"
-        },
-        "adVm": {
-            "name": "[variables('adVmName')]",
-            "size": "Standard_A2",
-            "nic": "[variables('adNicName')]",
-            "ip": "10.0.0.4"
-        },
-        "createAdTemplate": {
-            "artifactsLocation": "https://github.com/azure/azure-quickstart-templates/raw/bb24e0c10dd73b818dc492133522ceaf72887cd5/active-directory-new-domain"
-        },
-        "imageReference": {
-            "publisher": "MicrosoftWindowsServer",
-            "offer": "WindowsServer",
-            "sku": "[parameters('imageSKU')]",
-            "version": "latest"
-        },
-        "adStorageAccountName": "[tolower(concat('adsa',uniqueString(resourceGroup().id)))]",
-        "storageAccountName": "[tolower(concat('rdsa',uniqueString(resourceGroup().id)))]",
-        "storageAccountType": "Standard_LRS",
-        "uniqueStorageAccountContainerName": "[tolower(concat('sc', uniqueString(resourceGroup().id)))]"
-    },
-    "resources": [
-        {
-            "name": "[variables('vnet').nsgName]",
-            "type": "Microsoft.Network/networkSecurityGroups",
-            "location": "[resourceGroup().location]",
-            "apiVersion": "2015-06-15",
-            "properties": {
-                "securityRules": [
-                    {
-                        "name": "rule1",
-                        "properties": {
-                            "protocol": "*",
-                            "sourcePortRange": "*",
-                            "destinationPortRange": "*",
-                            "sourceAddressPrefix": "*",
-                            "destinationAddressPrefix": "*",
-                            "access": "Allow",
-                            "priority": 101,
-                            "direction": "Inbound"
-                        }
-                    }
-                ]
-            }
-        },
-        {
-            "name": "[variables('vnet').name]",
-            "type": "Microsoft.Network/virtualNetworks",
-            "location": "[resourceGroup().location]",
-            "apiVersion": "2015-06-15",
-            "dependsOn": [
-                "[resourceId('Microsoft.Network/networkSecurityGroups',variables('vnet').nsgName)]"
-            ],
-            "properties": {
-                "addressSpace": {
-                    "addressPrefixes": [
-                        "[variables('vnet').addressRange]"
-                    ]
-                },
-                "subnets": [
-                    {
-                        "name": "[variables('vnet').subnet.name]",
-                        "properties": {
-                            "addressPrefix": "[variables('vnet').subnet.addressRange]",
-                            "networkSecurityGroup": {
-                                "id": "[resourceId('Microsoft.Network/networkSecurityGroups',variables('vnet').nsgName)]"
-                            }
-                        }
-                    }
-                ]
-            }
-        },
-        {
-            "name": "[variables('gatewayPublicIp')]",
-            "type": "Microsoft.Network/publicIPAddresses",
-            "location": "[resourceGroup().location]",
-            "apiVersion": "2015-06-15",
-            "properties": {
-                "publicIPAllocationMethod": "Dynamic",
-                "dnsSettings": {
-                    "domainNameLabel": "[parameters('dnsLabelPrefix')]"
-                }
-            }
-        },
-        {
-            "apiVersion": "2016-04-30-preview",
-            "type": "Microsoft.Compute/availabilitySets",
-            "name": "[variables('availabilitySets').gateway]",
-            "location": "[resourceGroup().location]",
-            "comments": "Availability set for RD Gateway servers",
-            "tags": {
-                "displayName": "RDGW AvailabilitySet"
-            },
-            "properties": {
-                "platformFaultDomainCount": 2,
-                "platformUpdateDomainCount": 2,
-                "managed": false
-            }
-        },
-        {
-            "apiVersion": "2016-04-30-preview",
-            "type": "Microsoft.Compute/availabilitySets",
-            "name": "[variables('availabilitySets').broker]",
-            "location": "[resourceGroup().location]",
-            "comments": "Availability set for RD Connection Broker servers",
-            "tags": {
-                "displayName": "RDCB AvailabilitySet"
-            },
-            "properties": {
-                "platformFaultDomainCount": 2,
-                "platformUpdateDomainCount": 2,
-                "managed": false
-            }
-        },
-        {
-            "apiVersion": "2016-04-30-preview",
-            "type": "Microsoft.Compute/availabilitySets",
-            "name": "[variables('availabilitySets').rdsh]",
-            "location": "[resourceGroup().location]",
-            "comments": "Availability set for RDSH servers",
-            "tags": {
-                "displayName": "RDSH AvailabilitySet"
-            },
-            "properties": {
-                "platformFaultDomainCount": 2,
-                "platformUpdateDomainCount": 2,
-                "managed": false
-            }
-        },
-        {
-            "name": "[variables('loadbalancer').name]",
-            "type": "Microsoft.Network/loadBalancers",
-            "apiVersion": "2015-06-15",
-            "location": "[resourceGroup().location]",
-            "dependsOn": [
-                "[resourceId('Microsoft.Network/publicIpAddresses', variables('gatewayPublicIp'))]"
-            ],
-            "properties": {
-                "frontendIPConfigurations": [
-                    {
-                        "name": "[variables('loadBalancer').frontendIpConfiguration]",
-                        "properties": {
-                            "publicIPAddress": {
-                                "id": "[resourceId('Microsoft.Network/publicIpAddresses', variables('gatewayPublicIp'))]"
-                            }
-                        }
-                    }
-                ],
-                "backendAddressPools": [
-                    {
-                        "name": "[variables('loadBalancer').backendAddressPool]"
-                    }
-                ],
-                "loadBalancingRules": [
-                    {
-                        "name": "https",
-                        "properties": {
-                            "frontendIPConfiguration": {
-                                "id": "[concat(resourceId('Microsoft.Network/loadBalancers',variables('loadBalancer').name),'/frontendIPConfigurations/',variables('loadBalancer').frontendIpConfiguration)]"
-                            },
-                            "backendAddressPool": {
-                                "id": "[concat(resourceId('Microsoft.Network/loadBalancers',variables('loadBalancer').name),'/backendAddressPools/',variables('loadBalancer').backendAddressPool)]"
-                            },
-                            "protocol": "Tcp",
-                            "frontendPort": 443,
-                            "backendPort": 443,
-                            "enableFloatingIP": false,
-                            "idleTimeoutInMinutes": 5,
-                            "loadDistribution": "SourceIPProtocol",
-                            "probe": {
-                                "id": "[concat(resourceId('Microsoft.Network/loadBalancers',variables('loadBalancer').name),'/probes/httpsProbe')]"
-                            }
-                        }
-                    },
-                    {
-                        "name": "udp",
-                        "properties": {
-                            "frontendIPConfiguration": {
-                                "id": "[concat(resourceId('Microsoft.Network/loadBalancers',variables('loadBalancer').name),'/frontendIPConfigurations/', variables('loadBalancer').frontendIpConfiguration)]"
-                            },
-                            "backendAddressPool": {
-                                "id": "[concat(resourceId('Microsoft.Network/loadBalancers',variables('loadBalancer').name),'/backendAddressPools/',variables('loadBalancer').backendAddressPool)]"
-                            },
-                            "protocol": "Udp",
-                            "frontendPort": 3391,
-                            "backendPort": 3391,
-                            "enableFloatingIP": false,
-                            "idleTimeoutInMinutes": 5,
-                            "loadDistribution": "SourceIPProtocol",
-                            "probe": {
-                                "id": "[concat(resourceId('Microsoft.Network/loadBalancers', variables('loadBalancer').name),'/probes/udpProbe')]"
-                            }
-                        }
-                    }
-                ],
-                "probes": [
-                    {
-                        "name": "httpsProbe",
-                        "properties": {
-                            "protocol": "Tcp",
-                            "port": 443,
-                            "intervalInSeconds": 5,
-                            "numberOfProbes": 2
-                        }
-                    },
-                    {
-                        "name": "udpProbe",
-                        "properties": {
-                            "protocol": "Tcp",
-                            "port": 3391,
-                            "intervalInSeconds": 5,
-                            "numberOfProbes": 2
-                        }
-                    }
-                ]
-            }
-        },
-        {
-            "type": "Microsoft.Network/networkInterfaces",
-            "name": "[variables('adVm').nic]",
-            "apiVersion": "2016-03-30",
-            "location": "[resourceGroup().location]",
-            "dependsOn": [
-                "[resourceId('Microsoft.Network/virtualNetworks', variables('vnet').name)]"
-            ],
-            "properties": {
-                "ipConfigurations": [
-                    {
-                        "name": "ipconfig",
-                        "properties": {
-                            "privateIPAllocationMethod": "Static",
-                            "privateIPAddress": "[variables('adVm').ip]",
-                            "subnet": {
-                                "id": "[resourceId('Microsoft.Network/virtualNetworks/subnets', variables('vnet').name, variables('vnet').subnet.name)]"
-                            }
-                        }
-                    }
-                ]
-            }
-        },
-        {
-            "apiVersion": "2015-06-15",
-            "type": "Microsoft.Storage/storageAccounts",
-            "name": "[variables('storageAccountName')]",
-            "location": "[resourceGroup().location]",
-            "properties": {
-                "accountType": "[variables('storageAccountType')]"
-            }
-        },
-        {
-            "apiVersion": "2015-06-15",
-            "type": "Microsoft.Storage/storageAccounts",
-            "name": "[variables('adStorageAccountName')]",
-            "location": "[resourceGroup().location]",
-            "properties": {
-                "accountType": "[variables('storageAccountType')]"
-            }
-        },
-        {
-            "type": "Microsoft.Compute/virtualMachines",
-            "name": "[variables('adVm').name]",
-            "apiVersion": "2016-04-30-preview",
-            "location": "[resourceGroup().location]",
-            "dependsOn": [
-                "[concat('Microsoft.Storage/storageAccounts/', variables('adStorageAccountName'))]",
-                "[resourceId('Microsoft.Network/networkInterfaces', variables('adVm').nic)]"
-            ],
-            "properties": {
-                "hardwareProfile": {
-                    "vmSize": "[variables('adVm').size]"
-                },
-                "osProfile": {
-                    "computerName": "[variables('adVm').name]",
-                    "adminUsername": "[parameters('adminUsername')]",
-                    "adminPassword": "[parameters('adminPassword')]"
-                },
-                "storageProfile": {
-                    "imageReference": "[variables('imageReference')]",
-                    "osDisk": {
-                        "name": "osdisk",
-                        "vhd": {
-                            "uri": "[concat(reference(concat('Microsoft.Storage/storageAccounts/', variables('adStorageAccountName')),providers('Microsoft.Storage', 'storageAccounts').apiVersions[0]).primaryEndpoints.blob,variables('uniqueStorageAccountContainerName'),'/', concat(variables('adVm').name,'-os-disk.vhd'))]"
-                        },
-                        "caching": "ReadWrite",
-                        "createOption": "FromImage"
-                    },
-                    "dataDisks": [
-                        {
-                            "name": "datadisk",
-                            "vhd": {
-                                "uri": "[concat(reference(concat('Microsoft.Storage/storageAccounts/', variables('adStorageAccountName')),providers('Microsoft.Storage', 'storageAccounts').apiVersions[0]).primaryEndpoints.blob,variables('uniqueStorageAccountContainerName'),'/', concat(variables('adVm').name,'-data-disk.vhd'))]"
-                            },
-                            "caching": "None",
-                            "createOption": "Empty",
-                            "diskSizeGB": "100",
-                            "lun": 0
-                        }
-                    ]
-                },
-                "networkProfile": {
-                    "networkInterfaces": [
-                        {
-                            "id": "[resourceId('Microsoft.Network/networkInterfaces', variables('adVm').nic)]"
-                        }
-                    ]
-                }
-            },
-            "resources": [
-                {
-                    "type": "extensions",
-                    "name": "CreateADForest",
-                    "apiVersion": "2016-04-30-preview",
-                    "location": "[resourceGroup().location]",
-                    "dependsOn": [
-                        "[resourceId('Microsoft.Compute/virtualMachines', variables('adVm').name)]"
-                    ],
-                    "properties": {
-                        "publisher": "Microsoft.Powershell",
-                        "type": "DSC",
-                        "typeHandlerVersion": "2.21",
-                        "autoUpgradeMinorVersion": true,
-                        "settings": {
-                            "modulesUrl": "[concat(variables('createAdTemplate').artifactsLocation, '/DSC/CreateADPDC.zip', parameters('_artifactsLocationSasToken'))]",
-                            "configurationFunction": "CreateADPDC.ps1\\CreateADPDC",
-                            "Properties": {
-                                "DomainName": "[parameters('domainName')]",
-                                "AdminCreds": {
-                                    "UserName": "[parameters('adminUsername')]",
-                                    "Password": "PrivateSettingsRef:AdminPassword"
-                                }
-                            }
-                        },
-                        "protectedSettings": {
-                            "Items": {
-                                "AdminPassword": "[parameters('adminPassword')]"
-                            }
-                        }
-                    }
-                }
-            ]
-        },
-        {
-            "name": "updateVnetDns",
-            "type": "Microsoft.Resources/deployments",
-            "apiVersion": "2016-02-01",
-            "dependsOn": [
-                "[resourceId('Microsoft.Compute/virtualMachines/extensions', variables('adVm').name, 'CreateADForest')]"
-            ],
-            "properties": {
-                "mode": "Incremental",
-                "templateLink": {
-                    "uri": "[concat(variables('createAdTemplate').artifactsLocation, '/nestedtemplates/vnet-with-dns-server.json', parameters('_artifactsLocationSasToken'))]",
-                    "contentVersion": "1.0.0.0"
-                },
-                "parameters": {
-                    "virtualNetworkName": {
-                        "value": "[variables('vnet').name]"
-                    },
-                    "virtualNetworkAddressRange": {
-                        "value": "[variables('vnet').addressRange]"
-                    },
-                    "subnetName": {
-                        "value": "[variables('vnet').subnet.name]"
-                    },
-                    "subnetRange": {
-                        "value": "[variables('vnet').subnet.addressRange]"
-                    },
-                    "dnsServerAddress": {
-                        "value": [
-                            "[variables('adVm').ip]"
-                        ]
-                    }
-                }
-            }
-        },
-        {
-            "apiVersion": "2015-06-15",
-            "type": "Microsoft.Network/networkInterfaces",
-            "name": "[variables('gatewayNicName')]",
-            "location": "[resourceGroup().location]",
-            "dependsOn": [
-                "[resourceId('Microsoft.Resources/deployments', 'updateVnetDns')]"
-            ],
-            "properties": {
-                "ipConfigurations": [
-                    {
-                        "name": "ipconfig",
-                        "properties": {
-                            "privateIPAllocationMethod": "Dynamic",
-                            "subnet": {
-                                "id": "[resourceId('Microsoft.Network/virtualNetworks/subnets', variables('vnet').name, variables('vnet').subnet.name)]"
-                            },
-                            "loadBalancerBackendAddressPools": [
-                                {
-                                    "id": "[resourceId('Microsoft.Network/loadBalancers/backendAddressPools', variables('loadBalancer').name, variables('loadbalancer').backendAddressPool)]"
-                                }
-                            ],
-                            "loadBalancerInboundNatRules": [
-                                {
-                                    "id": "[resourceId('Microsoft.Network/loadBalancers/inboundNatRules', variables('loadBalancer').name, 'https')]"
-                                },
-                                {
-                                    "id": "[resourceId('Microsoft.Network/loadBalancers/inboundNatRules', variables('loadBalancer').name, 'udp')]"
-                                }
-                            ]
-                        }
-                    }
-                ]
-            }
-        },
-        {
-            "apiVersion": "2015-06-15",
-            "type": "Microsoft.Network/networkInterfaces",
-            "name": "[variables('brokerNicName')]",
-            "location": "[resourceGroup().location]",
-            "dependsOn": [
-                "[resourceId('Microsoft.Resources/deployments', 'updateVnetDns')]"
-            ],
-            "properties": {
-                "ipConfigurations": [
-                    {
-                        "name": "ipconfig",
-                        "properties": {
-                            "privateIPAllocationMethod": "Dynamic",
-                            "subnet": {
-                                "id": "[resourceId('Microsoft.Network/virtualNetworks/subnets', variables('vnet').name, variables('vnet').subnet.name)]"
-                            }
-                        }
-                    }
-                ]
-            }
-        },
-        {
-            "apiVersion": "2015-06-15",
-            "type": "Microsoft.Network/networkInterfaces",
-            "name": "[concat(variables('rdshVmName'), padLeft(add(copyindex(), 1), 2, '0'), variables('networkNameSuffix'))]",
-            "location": "[resourceGroup().location]",
-            "copy": {
-                "name": "rdsh-nic-loop",
-                "count": "[parameters('numberOfRdshInstances')]"
-            },
-            "dependsOn": [
-                "[resourceId('Microsoft.Resources/deployments', 'updateVnetDns')]"
-            ],
-            "properties": {
-                "ipConfigurations": [
-                    {
-                        "name": "ipconfig",
-                        "properties": {
-                            "privateIPAllocationMethod": "Dynamic",
-                            "subnet": {
-                                "id": "[resourceId('Microsoft.Network/virtualNetworks/subnets', variables('vnet').name, variables('vnet').subnet.name)]"
-                            }
-                        }
-                    }
-                ]
-            }
-        },
-        {
-            "apiVersion": "2016-04-30-preview",
-            "type": "Microsoft.Compute/virtualMachines",
-            "name": "[variables('gatewayVmName')]",
-            "location": "[resourceGroup().location]",
-            "dependsOn": [
-                "[concat('Microsoft.Storage/storageAccounts/', variables('storageAccountName'))]",
-                "[concat('Microsoft.Network/networkInterfaces/', variables('gatewayNicName'))]"
-            ],
-            "properties": {
-                "hardwareProfile": {
-                    "vmSize": "Standard_A2"
-                },
-                "availabilitySet": {
-                    "id": "[resourceId('Microsoft.Compute/availabilitySets', variables('availabilitySets').gateway)]"
-                },
-                "osProfile": {
-                    "computerName": "[variables('gatewayVmName')]",
-                    "adminUsername": "[parameters('adminUsername')]",
-                    "adminPassword": "[parameters('adminPassword')]"
-                },
-                "storageProfile": {
-                    "imageReference": "[variables('imageReference')]",
-                    "osDisk": {
-                        "name": "osdisk",
-                        "vhd": {
-                            "uri": "[concat(reference(concat('Microsoft.Storage/storageAccounts/', variables('storageAccountName')),providers('Microsoft.Storage', 'storageAccounts').apiVersions[0]).primaryEndpoints.blob,variables('uniqueStorageAccountContainerName'),'/','gw-vm-os-disk.vhd')]"
-                        },
-                        "caching": "ReadWrite",
-                        "createOption": "FromImage"
-                    }
-                },
-                "networkProfile": {
-                    "networkInterfaces": [
-                        {
-                            "id": "[resourceId('Microsoft.Network/networkInterfaces', variables('gatewayNicName'))]"
-                        }
-                    ]
-                }
-            },
-            "resources": [
-                {
-                    "apiVersion": "2016-04-30-preview",
-                    "type": "extensions",
-                    "name": "configuration",
-                    "location": "[resourceGroup().location]",
-                    "dependsOn": [
-                        "[resourceId('Microsoft.Compute/virtualMachines', variables('gatewayVmName'))]"
-                    ],
-                    "properties": {
-                        "publisher": "Microsoft.Powershell",
-                        "type": "DSC",
-                        "typeHandlerVersion": "2.21",
-                        "autoUpgradeMinorVersion": true,
-                        "settings": {
-                            "modulesUrl": "[concat(parameters('_artifactsLocation'),'/DSC/Configuration.zip', parameters('_artifactsLocationSasToken'))]",
-                            "configurationFunction": "Configuration.ps1\\Gateway",
-                            "Properties": {
-                                "DomainName": "[parameters('domainName')]",
-                                "AdminCreds": {
-                                    "UserName": "[parameters('adminUsername')]",
-                                    "Password": "PrivateSettingsRef:AdminPassword"
-                                }
-                            }
-                        },
-                        "protectedSettings": {
-                            "Items": {
-                                "AdminPassword": "[parameters('adminPassword')]"
-                            }
-                        }
-                    }
-                }
-            ]
-        },
-        {
-            "apiVersion": "2016-04-30-preview",
-            "type": "Microsoft.Compute/virtualMachines",
-            "location": "[resourceGroup().location]",
-            "copy": {
-                "name": "rdsh-vm-loop",
-                "count": "[parameters('numberOfRdshInstances')]"
-            },
-            "name": "[concat(variables('rdshVmName'), padLeft(add(copyindex(), 1), 2, '0'))]",
-            "dependsOn": [
-                "[concat('Microsoft.Storage/storageAccounts/', variables('storageAccountName'))]",
-                "[concat('Microsoft.Network/networkInterfaces/', variables('rdshVmName'), padLeft(add(copyindex(), 1), 2, '0'), variables('networkNameSuffix'))]"
-            ],
-            "properties": {
-                "hardwareProfile": {
-                    "vmSize": "[parameters('rdshVmSize')]"
-                },
-                "availabilitySet": {
-                    "id": "[resourceId('Microsoft.Compute/availabilitySets', variables('availabilitySets').rdsh)]"
-                },
-                "osProfile": {
-                    "computerName": "[concat(variables('rdshVmName'), padLeft(add(copyindex(), 1), 2, '0'))]",
-                    "adminUsername": "[parameters('adminUsername')]",
-                    "adminPassword": "[parameters('adminPassword')]"
-                },
-                "storageProfile": {
-                    "imageReference": "[variables('imageReference')]",
-                    "osDisk": {
-                        "name": "osdisk",
-                        "vhd": {
-                            "uri": "[concat(reference(concat('Microsoft.Storage/storageAccounts/', variables('storageAccountName')),providers('Microsoft.Storage', 'storageAccounts').apiVersions[0]).primaryEndpoints.blob,variables('uniqueStorageAccountContainerName'),'/','rdsh-',copyindex(),'-os-disk.vhd')]"
-                        },
-                        "caching": "ReadWrite",
-                        "createOption": "FromImage"
-                    }
-                },
-                "networkProfile": {
-                    "networkInterfaces": [
-                        {
-                            "id": "[resourceId('Microsoft.Network/networkInterfaces',concat(variables('rdshVmName'), padLeft(add(copyindex(), 1), 2, '0'), variables('networkNameSuffix')))]"
-                        }
-                    ]
-                }
-            },
-            "resources": [
-                {
-                    "apiVersion": "2016-04-30-preview",
-                    "type": "extensions",
-                    "name": "configuration",
-                    "location": "[resourceGroup().location]",
-                    "dependsOn": [
-                        "[resourceId('Microsoft.Compute/virtualMachines', concat(variables('rdshVmName'), padLeft(add(copyindex(), 1), 2, '0')))]"
-                    ],
-                    "properties": {
-                        "type": "DSC",
-                        "publisher": "Microsoft.Powershell",
-                        "typeHandlerVersion": "2.21",
-                        "autoUpgradeMinorVersion": true,
-                        "settings": {
-                            "modulesUrl": "[concat(parameters('_artifactsLocation'),'/DSC/Configuration.zip', parameters('_artifactsLocationSasToken'))]",
-                            "configurationFunction": "Configuration.ps1\\SessionHost",
-                            "Properties": {
-                                "domainName": "[parameters('domainName')]",
-                                "adminCreds": {
-                                    "userName": "[parameters('adminUsername')]",
-                                    "password": "PrivateSettingsRef:adminPassword"
-                                }
-                            }
-                        },
-                        "protectedSettings": {
-                            "Items": {
-                                "adminPassword": "[parameters('adminPassword')]"
-                            }
-                        }
-                    }
-                }
-            ]
-        },
-        {
-            "apiVersion": "2016-04-30-preview",
-            "type": "Microsoft.Compute/virtualMachines",
-            "name": "[variables('brokerVmName')]",
-            "location": "[resourceGroup().location]",
-            "dependsOn": [
-                "[concat('Microsoft.Storage/storageAccounts/', variables('storageAccountName'))]",
-                "[concat('Microsoft.Network/networkInterfaces/', variables('brokerNicName'))]"
-            ],
-            "properties": {
-                "hardwareProfile": {
-                    "vmSize": "Standard_A2"
-                },
-                "availabilitySet": {
-                    "id": "[resourceId('Microsoft.Compute/availabilitySets', variables('availabilitySets').broker)]"
-                },
-                "osProfile": {
-                    "computerName": "[variables('brokerVmName')]",
-                    "adminUsername": "[parameters('adminUsername')]",
-                    "adminPassword": "[parameters('adminPassword')]"
-                },
-                "storageProfile": {
-                    "imageReference": "[variables('imageReference')]",
-                    "osDisk": {
-                        "name": "osdisk",
-                        "vhd": {
-                            "uri": "[concat(reference(concat('Microsoft.Storage/storageAccounts/', variables('storageAccountName')),providers('Microsoft.Storage', 'storageAccounts').apiVersions[0]).primaryEndpoints.blob,variables('uniqueStorageAccountContainerName'),'/','cb-vm-os-disk.vhd')]"
-                        },
-                        "caching": "ReadWrite",
-                        "createOption": "FromImage"
-                    }
-                },
-                "networkProfile": {
-                    "networkInterfaces": [
-                        {
-                            "id": "[resourceId('Microsoft.Network/networkInterfaces', variables('brokerNicName'))]"
-                        }
-                    ]
-                }
-            }
-        },
-        {
-            "type": "Microsoft.Compute/virtualMachines/extensions",
-            "name": "[concat(variables('brokerVmName'), '/rdsdeployment')]",
-            "apiVersion": "2016-04-30-preview",
-            "location": "[resourceGroup().location]",
-            "dependsOn": [
-                "[resourceId('Microsoft.Compute/virtualMachines', variables('brokerVmName'))]",
-                "[resourceId('Microsoft.Compute/virtualMachines', variables('gatewayVmName'))]",
-                "rdsh-vm-loop"
-            ],
-            "properties": {
-                "type": "DSC",
-                "publisher": "Microsoft.Powershell",
-                "typeHandlerVersion": "2.21",
-                "autoUpgradeMinorVersion": true,
-                "settings": {
-                    "modulesUrl": "[concat(parameters('_artifactsLocation'),'/DSC/Configuration.zip', parameters('_artifactsLocationSasToken'))]",
-                    "configurationFunction": "Configuration.ps1\\RDSDeployment",
-                    "Properties": {
-                        "adminCreds": {
-                            "UserName": "[parameters('adminUsername')]",
-                            "Password": "PrivateSettingsRef:adminPassword"
-                        },
-                        "connectionBroker": "[concat(variables('brokerVmName'), '.', parameters('domainName'))]",
-                        "domainName": "[parameters('domainName')]",
                         "externalfqdn": "[reference(variables('gatewayPublicIp')).dnsSettings.fqdn]",
                         "numberOfRdshInstances": "[parameters('numberOfRdshInstances')]",
                         "sessionHostNamingPrefix": "[variables('rdshVmName')]",
@@ -1598,5 +797,4 @@
             "value": "[concat('https://', reference(variables('gatewayPublicIp')).dnsSettings.fqdn, '/rdweb')]"
         }
     }
->>>>>>> ee22966a
 }