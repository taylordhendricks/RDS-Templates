--- conflicted
+++ resolved
@@ -12,11 +12,7 @@
       "value": "cloudadmin"
     },
     "dnsLabelPrefix": {
-<<<<<<< HEAD
-      "value": "gateway"
-=======
       "value": "{enter_unique_external_fqdn_prefix_here (example:%resourceGroupName%)}"
->>>>>>> 90486a33
     },
     "domainName": {
       "value": "contoso.com"
