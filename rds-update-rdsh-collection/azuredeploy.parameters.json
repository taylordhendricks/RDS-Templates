--- conflicted
+++ resolved
@@ -37,12 +37,9 @@
         },
         "rdshUpdateIteration": {
             "value": ""
-<<<<<<< HEAD
-=======
         },
         "rdshVmSize": {
             "value": "Standard_A2"
->>>>>>> 1c5f2ce0
         },
         "userLogoffTimeoutInMinutes": {
             "value": 60
