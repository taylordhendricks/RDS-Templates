{
  "$schema": "https://schema.management.azure.com/schemas/2015-01-01/deploymentTemplate.json#",
  "contentVersion": "1.0.0.0",
  "parameters": {
<<<<<<< HEAD
    "dnsLabelPrefix": {
      "type": "string",
      "metadata": {
        "description": "Unique public DNS prefix for the deployment. The fqdn will look something like '<dnsname>.westus.cloudapp.azure.com'. Up to 62 chars, digits or dashes, lowercase, should start with a letter: must conform to '^[a-z][a-z0-9-]{1,61}[a-z0-9]$'."
      },
      "defaultValue": "gateway"
    },
=======
>>>>>>> 449ea6be
    "gatewayLoadBalancer": {
      "type": "string",
      "metadata": {
        "description": "The gateway Load balancer name must match from the RDS deployment. And default value taken by template is loadbalancer."
      },
      "defaultValue": "loadBalancer"
    },
    "backendAddressPools": {
      "type": "string",
      "defaultValue": "LBBAP",
      "metadata": {
        "description": "The backendAddressPools name must match from the RDS deployment. And default value taken by template is LBBAP."
      }
    },
    "gw-AvailabilitySet": {
      "type": "string",
      "defaultValue": "gw-availabilityset",
      "metadata": {
        "description": "The gw-availabilityset name must match from the RDS deployment. And default value taken by template is gw-availabilityset."
      }
    },
    "existingDomainName": {
      "type": "string",
      "metadata": {
        "description": "The FQDN of the AD domain"
      }
    },
    "existingAdminUserName": {
      "type": "string",
      "metadata": {
        "description": "The name of the administrator of the new VM and the domain. Exclusion list: 'administrator'"
      }
    },
    "existingAdminPassword": {
      "type": "securestring",
      "metadata": {
        "description": "The password for the administrator account of the new VM and the domain"
      }
    },
    "numberOfNewWebGwInstances": {
      "type": "int",
      "defaultValue": 1,
      "metadata": {
<<<<<<< HEAD
        "description": "Number of additional RD Gateway instances"
=======
        "description": "Number of RD Gateway instances to create"
>>>>>>> 449ea6be
      }
    },
    "brokerServer": {
      "type": "string",
      "metadata": {
        "description": "FQDN for Broker Server"
      }
    },
<<<<<<< HEAD
    "externalFqdn": {
=======
    "publicIPAddressDNSName": {
>>>>>>> 449ea6be
      "type": "string",
      "metadata": {
        "description": "This is RD Gateway external FQDN. This shall be picked from existing basic RDS deployment."
      }
    },
    "storageAccountName": {
      "type": "string",
      "metadata": {
        "description": "Storage account name of RDS-Deployment"
      }
    },
    "imageSKU": {
      "type": "string",
      "allowedValues": [
        "2012-R2-Datacenter",
        "2016-Datacenter"
      ],
      "metadata": {
        "description": "Windows server SKU"
      },
      "defaultValue": "2016-Datacenter"
    },
    "vmSize": {
      "type": "string",
      "defaultValue": "Standard_A2",
      "metadata": {
        "description": "Size for the new RD Gateway VMs"
      }
    },
    "existingVnetName": {
      "type": "string",
      "metadata": {
        "description": "The vnet name of AD domain. For example johnvnet1"
      },
      "defaultValue": "vnet"
    },
    "existingSubnetName": {
      "type": "string",
      "metadata": {
        "description": "The subnet name of AD domain. For example johnsubnet1"
      },
      "defaultValue": "Subnet"
    },
    "_artifactsLocation": {
      "type": "string",
      "metadata": {
        "description": "The base URI where artifacts required by this template are located. When the template is deployed using the accompanying scripts, a private location in the subscription will be used and this value will be automatically generated."
      },
      "defaultValue": "https://raw.githubusercontent.com/Azure/azure-quickstart-templates/master/rds-deployment-ha-gateway/"
    }
  },
  "variables": {
    "vmPrefix": "",
    "vmNameStartIndex": 2,
    "gatewayVmName": "[concat(variables('vmPrefix'), 'rdgw-')]",
    "networkNameSuffix": "-nic",
    "imagePublisher": "MicrosoftWindowsServer",
    "imageOffer": "WindowsServer",
<<<<<<< HEAD
    "vnetAddressRange": "10.0.0.0/16",
    "subnetAddressRange": "10.0.0.0/24",
    "dnsServerPrivateIp": "10.0.0.8",
    "subnet-id": "[concat(resourceId('Microsoft.Network/virtualNetworks',parameters('existingVnetName')),'/subnets/',parameters('existingSubnetName'))]",
    "apiVersion": "2015-06-15",
    "PublicIPLocation": "[concat(parameters('dnsLabelPrefix'),'.','[resourceGroup().location]','.cloudapp.azure.com')]",
    "storageAccountType": "Standard_LRS"
=======
    "subnet-id": "[concat(resourceId('Microsoft.Network/virtualNetworks',parameters('existingVnet')),'/subnets/',parameters('existingSubnet'))]",
    "assetLocation": "https://raw.githubusercontent.com/Azure/azure-quickstart-templates/master/rds-deployment",
    "apiVersion": "2015-06-15",
>>>>>>> 449ea6be
  },
  "resources": [
    {
      "apiVersion": "[variables('apiVersion')]",
      "type": "Microsoft.Storage/storageAccounts",
      "name": "[parameters('storageAccountName')]",
      "location": "[resourceGroup().location]",
      "properties": {
        "accountType": "[variables('storageAccountType')]"
      }
    },
    {
      "apiVersion": "[variables('apiVersion')]",
      "type": "Microsoft.Compute/availabilitySets",
      "name": "[Parameters('gw-availabilityset')]",
      "location": "[resourceGroup().location]"
    },
    {
<<<<<<< HEAD
      "apiVersion": "[variables('apiVersion')]",
      "type": "Microsoft.Network/publicIPAddresses",
      "name": "[parameters('gatewayPublicIp')]",
      "location": "[resourceGroup().location]",
      "properties": {
        "publicIPAllocationMethod": "Dynamic",
        "dnsSettings": {
          "domainNameLabel": "[parameters('dnsLabelPrefix')]"
        }
      }
    },
    {
      "name": "[concat(variables('gatewayVmName'), padLeft(add(copyIndex(), variables('vmNameStartIndex')), 2, '0'), variables('networkNameSuffix'))]",
=======
      "name": "[concat('gw-',copyindex(),'-nic')]",
>>>>>>> 449ea6be
      "type": "Microsoft.Network/networkInterfaces",
      "location": "[resourceGroup().location]",
      "apiVersion": "[variables('apiversion')]",
      "copy": {
        "name": "gw-nic-loop",
        "count": "[parameters('numberOfNewWebGwInstances')]"
      },
      "properties": {
        "ipConfigurations": [
          {
            "name": "ipconfig1",
            "properties": {
              "privateIPAllocationMethod": "Dynamic",
              "subnet": {
                "id": "[variables('subnet-id')]"
              },
              "loadBalancerBackendAddressPools": [
                {
                  "id": "[concat(resourceId('Microsoft.Network/loadBalancers',parameters('gatewayLoadBalancer')),'/backendAddressPools/',parameters('backendAddressPools'))]"
                }
              ]
            }
          }
        ]
      }
    },
    {
      "name": "[concat(variables('gatewayVmName'),padLeft(add(copyIndex(), variables('vmNameStartIndex')), 2, '0'))]",
      "type": "Microsoft.Compute/virtualMachines",
      "location": "[resourceGroup().location]",
      "apiVersion": "2016-04-30-preview",
      "copy": {
        "name": "gw-vm-loop",
        "count": "[parameters('numberOfNewWebGwInstances')]"
      },
      "dependsOn": [
        "[concat('Microsoft.Storage/storageAccounts/', parameters('storageAccountName'))]",
        "[resourceId('Microsoft.Compute/availabilitySets', parameters('gw-availabilityset'))]",
        "[concat('Microsoft.Network/networkInterfaces/' , variables('gatewayVmName'), padLeft(add(copyIndex(), variables('vmNameStartIndex')), 2, '0'), variables('networkNameSuffix'))]"
      ],
      "properties": {
        "hardwareProfile": {
          "vmSize": "[parameters('vmSize')]"
        },
        "availabilitySet": {
          "id": "[resourceId('Microsoft.Compute/availabilitySets', parameters('gw-availabilityset'))]"
        },
        "osProfile": {
          "computerName": "[concat(variables('gatewayVmName'),padLeft(add(copyIndex(), variables('vmNameStartIndex')), 2, '0'))]",
          "adminUsername": "[parameters('existingAdminUserName')]",
          "adminPassword": "[parameters('existingAdminPassword')]"
        },
        "storageProfile": {
          "imageReference": {
            "publisher": "[variables('imagePublisher')]",
            "offer": "[variables('imageOffer')]",
            "sku": "[parameters('imageSKU')]",
            "version": "latest"
          },
          "osDisk": {
            "name": "osdisk",
            "vhd": {
              "uri": "[concat('http://',parameters('storageAccountName'),'.blob.core.windows.net/vhds/',concat(variables('gatewayVmName'),padLeft(add(copyIndex(), variables('vmNameStartIndex')), 2, '0')),'-osdisk.vhd')]"
            },
            "caching": "ReadWrite",
            "createOption": "FromImage"
          }
        },
        "networkProfile": {
          "networkInterfaces": [
            {
              "id": "[resourceId('Microsoft.Network/networkInterfaces',concat(variables('gatewayVmName'),padLeft(add(copyIndex(), variables('vmNameStartIndex')), 2, '0'),variables('networkNameSuffix')))]"
            }
          ]
        }
      },
      "resources": [
        {
          "name": "[concat(variables('gatewayVmName'),padLeft(add(copyIndex(), variables('vmNameStartIndex')), 2, '0'),'/Gateway')]",
          "type": "Microsoft.Compute/virtualMachines/extensions",
          "location": "[resourceGroup().location]",
          "apiVersion": "[variables('apiversion')]",
          "dependsOn": [
            "[resourceId('Microsoft.Compute/virtualMachines', Concat(variables('gatewayVmName'),padLeft(add(copyIndex(), variables('vmNameStartIndex')), 2, '0')))]"
          ],
          "properties": {
            "publisher": "Microsoft.Powershell",
            "type": "DSC",
            "typeHandlerVersion": "2.19",
            "autoUpgradeMinorVersion": true,
            "settings": {
              "ModulesUrl": "[concat(parameters('_artifactsLocation'),'/DSC/Configuration.zip')]",
              "ConfigurationFunction": "Configuration.ps1\\Gateway",
              "properties": {
                "DomainName": "[parameters('existingDomainName')]",
                "AdminCreds": {
                  "UserName": "[parameters('existingAdminUserName')]",
                  "Password": "PrivateSettingsRef:AdminPassword"
                }
              }
            },
            "protectedSettings": {
              "Items": {
                "AdminPassword": "[parameters('existingAdminPassword')]"
              }
            }
          }
        },
        {
          "name": "[concat(variables('gatewayVmName'),padLeft(add(copyIndex(), variables('vmNameStartIndex')), 2, '0'),'/WebAndGwFarmAdd_PostConfig1.1')]",
          "type": "Microsoft.Compute/virtualMachines/extensions",
          "location": "[resourceGroup().location]",
          "apiVersion": "[variables('apiversion')]",
          "dependsOn": [
            "[resourceId('Microsoft.Compute/virtualMachines', Concat(variables('gatewayVmName'),padLeft(add(copyIndex(), variables('vmNameStartIndex')), 2, '0')))]",
            "[concat('Microsoft.Compute/virtualMachines/',variables('gatewayVmName'),padLeft(add(copyIndex(), variables('vmNameStartIndex')), 2, '0'),'/extensions/','Gateway')]"
          ],
          "properties": {
            "publisher": "Microsoft.Compute",
            "type": "CustomScriptExtension",
            "typeHandlerVersion": "1.8",
            "autoUpgradeMinorVersion": true,
            "settings": {
              "fileUris": [
                "[concat(parameters('_artifactsLocation'),'/Scripts/WebAndGwFarmAdd_PostConfig1.1.ps1')]"
              ]
            },
            "protectedSettings": {
              "Items": {
                "AdminPassword": "[parameters('existingAdminPassword')]"
              },
              "storageAccountName": "[parameters('storageaccountname')]",
<<<<<<< HEAD
              "commandToExecute": "[Concat('powershell.exe -ExecutionPolicy Unrestricted -File', ' ', 'WebAndGwFarmAdd_PostConfig1.1.ps1',' ','-username \"',parameters('existingAdminUserName'),'\" ', '-password \"',parameters('existingAdminPassword'),'\" ','-BrokerServer \"',parameters('BrokerServer'),'\" ','-externalFqdn \"',parameters('externalFqdn'),'\" ','-Domainname \"',parameters('existingDomainName'),'\" ','-numberofwebServers ',parameters('numberOfWebGwInstances'),' -ServerName ', variables('gatewayVmName'), ' -vmNameStartIndex ', variables('vmNameStartIndex'))]"
=======
              "commandToExecute": "[Concat('powershell.exe -ExecutionPolicy Unrestricted -File', ' ', 'WebAndGwFarmAdd_PostConfig1.1.ps1',' ','-username \"',parameters('adminusername'),'\" ', '-password \"',parameters('adminpassword'),'\" ','-BrokerServer \"',parameters('BrokerServer'),'\" ','-WebURL \"',parameters('publicIPAddressDNSName'),'\" ','-Domainname \"',parameters('adDomainName'),'\" ','-DomainNetbios \"',parameters('DomainNetbios'),'\" ','-numberofwebServers ',parameters('numberOfNewWebGwInstances'))]"
>>>>>>> 449ea6be
            }
          }
        }
      ]
    }
  ]
}<|MERGE_RESOLUTION|>--- conflicted
+++ resolved
@@ -2,7 +2,6 @@
   "$schema": "https://schema.management.azure.com/schemas/2015-01-01/deploymentTemplate.json#",
   "contentVersion": "1.0.0.0",
   "parameters": {
-<<<<<<< HEAD
     "dnsLabelPrefix": {
       "type": "string",
       "metadata": {
@@ -10,8 +9,6 @@
       },
       "defaultValue": "gateway"
     },
-=======
->>>>>>> 449ea6be
     "gatewayLoadBalancer": {
       "type": "string",
       "metadata": {
@@ -55,11 +52,7 @@
       "type": "int",
       "defaultValue": 1,
       "metadata": {
-<<<<<<< HEAD
         "description": "Number of additional RD Gateway instances"
-=======
-        "description": "Number of RD Gateway instances to create"
->>>>>>> 449ea6be
       }
     },
     "brokerServer": {
@@ -68,11 +61,7 @@
         "description": "FQDN for Broker Server"
       }
     },
-<<<<<<< HEAD
     "externalFqdn": {
-=======
-    "publicIPAddressDNSName": {
->>>>>>> 449ea6be
       "type": "string",
       "metadata": {
         "description": "This is RD Gateway external FQDN. This shall be picked from existing basic RDS deployment."
@@ -131,7 +120,6 @@
     "networkNameSuffix": "-nic",
     "imagePublisher": "MicrosoftWindowsServer",
     "imageOffer": "WindowsServer",
-<<<<<<< HEAD
     "vnetAddressRange": "10.0.0.0/16",
     "subnetAddressRange": "10.0.0.0/24",
     "dnsServerPrivateIp": "10.0.0.8",
@@ -139,11 +127,6 @@
     "apiVersion": "2015-06-15",
     "PublicIPLocation": "[concat(parameters('dnsLabelPrefix'),'.','[resourceGroup().location]','.cloudapp.azure.com')]",
     "storageAccountType": "Standard_LRS"
-=======
-    "subnet-id": "[concat(resourceId('Microsoft.Network/virtualNetworks',parameters('existingVnet')),'/subnets/',parameters('existingSubnet'))]",
-    "assetLocation": "https://raw.githubusercontent.com/Azure/azure-quickstart-templates/master/rds-deployment",
-    "apiVersion": "2015-06-15",
->>>>>>> 449ea6be
   },
   "resources": [
     {
@@ -162,7 +145,6 @@
       "location": "[resourceGroup().location]"
     },
     {
-<<<<<<< HEAD
       "apiVersion": "[variables('apiVersion')]",
       "type": "Microsoft.Network/publicIPAddresses",
       "name": "[parameters('gatewayPublicIp')]",
@@ -176,9 +158,6 @@
     },
     {
       "name": "[concat(variables('gatewayVmName'), padLeft(add(copyIndex(), variables('vmNameStartIndex')), 2, '0'), variables('networkNameSuffix'))]",
-=======
-      "name": "[concat('gw-',copyindex(),'-nic')]",
->>>>>>> 449ea6be
       "type": "Microsoft.Network/networkInterfaces",
       "location": "[resourceGroup().location]",
       "apiVersion": "[variables('apiversion')]",
@@ -311,11 +290,7 @@
                 "AdminPassword": "[parameters('existingAdminPassword')]"
               },
               "storageAccountName": "[parameters('storageaccountname')]",
-<<<<<<< HEAD
               "commandToExecute": "[Concat('powershell.exe -ExecutionPolicy Unrestricted -File', ' ', 'WebAndGwFarmAdd_PostConfig1.1.ps1',' ','-username \"',parameters('existingAdminUserName'),'\" ', '-password \"',parameters('existingAdminPassword'),'\" ','-BrokerServer \"',parameters('BrokerServer'),'\" ','-externalFqdn \"',parameters('externalFqdn'),'\" ','-Domainname \"',parameters('existingDomainName'),'\" ','-numberofwebServers ',parameters('numberOfWebGwInstances'),' -ServerName ', variables('gatewayVmName'), ' -vmNameStartIndex ', variables('vmNameStartIndex'))]"
-=======
-              "commandToExecute": "[Concat('powershell.exe -ExecutionPolicy Unrestricted -File', ' ', 'WebAndGwFarmAdd_PostConfig1.1.ps1',' ','-username \"',parameters('adminusername'),'\" ', '-password \"',parameters('adminpassword'),'\" ','-BrokerServer \"',parameters('BrokerServer'),'\" ','-WebURL \"',parameters('publicIPAddressDNSName'),'\" ','-Domainname \"',parameters('adDomainName'),'\" ','-DomainNetbios \"',parameters('DomainNetbios'),'\" ','-numberofwebServers ',parameters('numberOfNewWebGwInstances'))]"
->>>>>>> 449ea6be
             }
           }
         }
